--- conflicted
+++ resolved
@@ -161,18 +161,9 @@
                 indexing_scheme=indexing_scheme,
             )
 
-<<<<<<< HEAD
-    @given(strategies.levels, strategies.indexing_schemes, strategies.rotations())
-    def test_init(self, level, indexing_scheme, rotation):
-        grid = healpix.HealpixInfo(
-            level=level, indexing_scheme=indexing_scheme, rotation=rotation
-=======
-    @given(strategies.resolutions, strategies.indexing_schemes)
-    def test_init(self, resolution, indexing_scheme):
-        grid = healpix.HealpixInfo(
-            resolution=resolution, indexing_scheme=indexing_scheme
->>>>>>> 7d23af77
-        )
+    @given(strategies.levels, strategies.indexing_schemes)
+    def test_init(self, level, indexing_scheme):
+        grid = healpix.HealpixInfo(level=level, indexing_scheme=indexing_scheme)
 
         assert grid.level == level
         assert grid.indexing_scheme == indexing_scheme
@@ -201,36 +192,18 @@
     def test_from_dict(self, mapping) -> None:
         healpix.HealpixInfo.from_dict(mapping)
 
-<<<<<<< HEAD
-    @given(strategies.levels, strategies.indexing_schemes, strategies.rotations())
-    def test_to_dict(self, level, indexing_scheme, rotation) -> None:
-        grid = healpix.HealpixInfo(
-            level=level, indexing_scheme=indexing_scheme, rotation=rotation
-        )
+    @given(strategies.levels, strategies.indexing_schemes)
+    def test_to_dict(self, level, indexing_scheme) -> None:
+        grid = healpix.HealpixInfo(level=level, indexing_scheme=indexing_scheme)
         actual = grid.to_dict()
 
-        assert set(actual) == {"grid_name", "level", "indexing_scheme", "rotation"}
-=======
-    @given(strategies.resolutions, strategies.indexing_schemes)
-    def test_to_dict(self, resolution, indexing_scheme) -> None:
-        grid = healpix.HealpixInfo(
-            resolution=resolution, indexing_scheme=indexing_scheme
-        )
-        actual = grid.to_dict()
-
-        assert set(actual) == {"grid_name", "resolution", "indexing_scheme"}
->>>>>>> 7d23af77
+        assert set(actual) == {"grid_name", "level", "indexing_scheme"}
         assert actual["grid_name"] == "healpix"
         assert actual["level"] == level
         assert actual["indexing_scheme"] == indexing_scheme
 
-<<<<<<< HEAD
-    @given(strategies.levels, strategies.indexing_schemes, strategies.rotations())
-    def test_roundtrip(self, level, indexing_scheme, rotation):
-=======
-    @given(strategies.resolutions, strategies.indexing_schemes)
-    def test_roundtrip(self, resolution, indexing_scheme):
->>>>>>> 7d23af77
+    @given(strategies.levels, strategies.indexing_schemes)
+    def test_roundtrip(self, level, indexing_scheme):
         mapping = {
             "grid_name": "healpix",
             "level": level,
@@ -404,13 +377,8 @@
     ["mapping", "expected"],
     (
         pytest.param(
-<<<<<<< HEAD
-            {"level": 10, "indexing_scheme": "nested", "rotation": (0.0, 0.0)},
-            {"level": 10, "indexing_scheme": "nested", "rotation": (0.0, 0.0)},
-=======
             {"resolution": 10, "indexing_scheme": "nested"},
-            {"resolution": 10, "indexing_scheme": "nested"},
->>>>>>> 7d23af77
+            {"level": 10, "indexing_scheme": "nested"},
             id="no_translation",
         ),
         pytest.param(
@@ -419,21 +387,12 @@
                 "indexing_scheme": "nested",
                 "grid_name": "healpix",
             },
-<<<<<<< HEAD
-            {"level": 10, "indexing_scheme": "nested", "rotation": (0.0, 0.0)},
-            id="no_translation-grid_name",
-        ),
-        pytest.param(
-            {"nside": 1024, "indexing_scheme": "nested", "rotation": (0.0, 0.0)},
-            {"level": 10, "indexing_scheme": "nested", "rotation": (0.0, 0.0)},
-=======
-            {"resolution": 10, "indexing_scheme": "nested"},
+            {"level": 10, "indexing_scheme": "nested"},
             id="no_translation-grid_name",
         ),
         pytest.param(
             {"nside": 1024, "indexing_scheme": "nested"},
-            {"resolution": 10, "indexing_scheme": "nested"},
->>>>>>> 7d23af77
+            {"level": 10, "indexing_scheme": "nested"},
             id="nside-alone",
         ),
         pytest.param(
@@ -558,17 +517,9 @@
 
 
 @pytest.mark.parametrize("max_width", [20, 50, 80, 120])
-<<<<<<< HEAD
 @pytest.mark.parametrize("level", [0, 1, 3])
 def test_repr_inline(level, max_width) -> None:
-    grid_info = healpix.HealpixInfo(
-        level=level, indexing_scheme="nested", rotation=(0, 0)
-    )
-=======
-@pytest.mark.parametrize("resolution", [0, 1, 3])
-def test_repr_inline(resolution, max_width) -> None:
-    grid_info = healpix.HealpixInfo(resolution=resolution, indexing_scheme="nested")
->>>>>>> 7d23af77
+    grid_info = healpix.HealpixInfo(level=level, indexing_scheme="nested")
     index = healpix.HealpixIndex(cell_ids=[0], dim="cells", grid_info=grid_info)
 
     actual = index._repr_inline_(max_width)
