# -- Project information -----------------------------------------------------
import datetime as dt

import sphinx_autosummary_accessors

import xdggs  # noqa: F401

project = "xdggs"
author = f"{project} developers"
initial_year = "2023"
year = dt.datetime.now().year
copyright = f"{initial_year}-{year}, {author}"

# The root toctree document.
root_doc = "index"

# -- General configuration ---------------------------------------------------

# Add any Sphinx extension module names here, as strings. They can be
# extensions coming with Sphinx (named 'sphinx.ext.*') or your custom
# ones.
extensions = [
    "sphinx.ext.extlinks",
    "sphinx.ext.intersphinx",
    "sphinx.ext.autodoc",
    "sphinx.ext.autosummary",
    "sphinx.ext.napoleon",
    "IPython.sphinxext.ipython_directive",
    "IPython.sphinxext.ipython_console_highlighting",
    "myst_parser",
<<<<<<< HEAD
    "nbsphinx",
    "autoapi.extension",
=======
    "sphinx_autosummary_accessors",
>>>>>>> 65c4189a
]

extlinks = {
    "issue": ("https://github.com/xarray-contrib/xdggs/issues/%s", "GH%s"),
    "pull": ("https://github.com/xarray-contrib/xdggs/pull/%s", "PR%s"),
}

# Add any paths that contain templates here, relative to this directory.
templates_path = ["_templates", sphinx_autosummary_accessors.templates_path]

# List of patterns, relative to source directory, that match files and
# directories to ignore when looking for source files.
# This pattern also affects html_static_path and html_extra_path.
exclude_patterns = ["_build", "directory"]

# -- autosummary / autodoc ---------------------------------------------------

autosummary_generate = True
autodoc_typehints = "none"

# -- napoleon ----------------------------------------------------------------

napoleon_numpy_docstring = True
napoleon_use_param = False
napoleon_use_rtype = False
napoleon_preprocess_types = True
napoleon_type_aliases = {
    # general terms
    "sequence": ":term:`sequence`",
    "iterable": ":term:`iterable`",
    "callable": ":py:func:`callable`",
    "dict_like": ":term:`dict-like <mapping>`",
    "dict-like": ":term:`dict-like <mapping>`",
    "path-like": ":term:`path-like <path-like object>`",
    "mapping": ":term:`mapping`",
    "file-like": ":term:`file-like <file-like object>`",
    "any": ":py:class:`any <object>`",
    # numpy terms
    "array_like": ":term:`array_like`",
    "array-like": ":term:`array-like <array_like>`",
    "scalar": ":term:`scalar`",
    "array": ":term:`array`",
    "hashable": ":term:`hashable <name>`",
}

# -- Options for HTML output -------------------------------------------------

# The theme to use for HTML and HTML Help pages.  See the documentation for
# a list of builtin themes.
#
html_theme = "sphinx_book_theme"

# Add any paths that contain custom static files (such as style sheets) here,
# relative to this directory. They are copied after the builtin static files,
# so a file named "default.css" will overwrite the builtin "default.css".
# html_static_path = ["_static"]

# -- Options for the intersphinx extension -----------------------------------

intersphinx_mapping = {
    "python": ("https://docs.python.org/3/", None),
    "sphinx": ("https://www.sphinx-doc.org/en/stable/", None),
<<<<<<< HEAD
}

# -- Options for autoapi --

autoapi_dirs = ["../xdggs"]

# -- Options for nbsphinx for converting Jupyter notebooks

nbsphinx_execute = "never"
=======
    "numpy": ("https://numpy.org/doc/stable", None),
    "xarray": ("https://docs.xarray.dev/en/latest/", None),
    "pandas": ("https://pandas.pydata.org/pandas-docs/stable", None),
    "lonboard": ("https://developmentseed.org/lonboard/latest", None),
    "healpy": ("https://healpy.readthedocs.io/en/latest", None),
    "shapely": ("https://shapely.readthedocs.io/en/stable", None),
}
>>>>>>> 65c4189a
<|MERGE_RESOLUTION|>--- conflicted
+++ resolved
@@ -27,13 +27,8 @@
     "sphinx.ext.napoleon",
     "IPython.sphinxext.ipython_directive",
     "IPython.sphinxext.ipython_console_highlighting",
-    "myst_parser",
-<<<<<<< HEAD
-    "nbsphinx",
-    "autoapi.extension",
-=======
+    "myst_nb",
     "sphinx_autosummary_accessors",
->>>>>>> 65c4189a
 ]
 
 extlinks = {
@@ -96,17 +91,6 @@
 intersphinx_mapping = {
     "python": ("https://docs.python.org/3/", None),
     "sphinx": ("https://www.sphinx-doc.org/en/stable/", None),
-<<<<<<< HEAD
-}
-
-# -- Options for autoapi --
-
-autoapi_dirs = ["../xdggs"]
-
-# -- Options for nbsphinx for converting Jupyter notebooks
-
-nbsphinx_execute = "never"
-=======
     "numpy": ("https://numpy.org/doc/stable", None),
     "xarray": ("https://docs.xarray.dev/en/latest/", None),
     "pandas": ("https://pandas.pydata.org/pandas-docs/stable", None),
@@ -114,4 +98,8 @@
     "healpy": ("https://healpy.readthedocs.io/en/latest", None),
     "shapely": ("https://shapely.readthedocs.io/en/stable", None),
 }
->>>>>>> 65c4189a
+
+# -- myst-nb options ---------------------------------------------------------
+
+nb_execution_timeout = 60
+nb_execution_cache_path = "_build/myst-nb"