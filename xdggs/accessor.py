import numpy.typing as npt
import xarray as xr

from xdggs.grid import DGGSInfo
from xdggs.index import DGGSIndex


@xr.register_dataset_accessor("dggs")
@xr.register_dataarray_accessor("dggs")
class DGGSAccessor:
    _obj: xr.Dataset | xr.DataArray
    _index: DGGSIndex | None
    _name: str

    def __init__(self, obj: xr.Dataset | xr.DataArray):
        self._obj = obj

        index = None
        name = ""
        for k, idx in obj.xindexes.items():
            if isinstance(idx, DGGSIndex):
                if index is not None:
                    raise ValueError(
                        "Only one DGGSIndex per dataset or dataarray is supported"
                    )
                index = idx
                name = k
        self._name = name
        self._index = index

    @property
    def index(self) -> DGGSIndex:
        """Returns the DGGSIndex instance for this Dataset or DataArray.

        Raise a ``ValueError`` if no such index is found.
        """
        if self._index is None:
            raise ValueError("no DGGSIndex found on this Dataset or DataArray")
        return self._index

    @property
    def coord(self) -> xr.DataArray:
        """Returns the indexed DGGS (cell ids) coordinate as a DataArray.

        Raise a ``ValueError`` if no such coordinate is found on this Dataset or DataArray.

        """
        if not self._name:
            raise ValueError(
                "no coordinate with a DGGSIndex found on this Dataset or DataArray"
            )
        return self._obj[self._name]

    @property
    def params(self) -> dict:
        """The grid parameters after normalization."""
        return self.index.grid.to_dict()

    @property
    def grid_info(self) -> DGGSInfo:
        return self.index.grid_info

    def sel_latlon(
        self, latitude: npt.ArrayLike, longitude: npt.ArrayLike
    ) -> xr.Dataset | xr.DataArray:
        """Select grid cells from latitude/longitude data.

        Parameters
        ----------
        latitude : array-like
            Latitude coordinates (degrees).
        longitude : array-like
            Longitude coordinates (degrees).

        Returns
        -------
        subset
            A new :py:class:`xarray.Dataset` or :py:class:`xarray.DataArray`
            with all cells that contain the input latitude/longitude data points.

        """
        cell_indexers = {
            self._name: self.grid_info.geographic2cell_ids(latitude, longitude)
        }
        return self._obj.sel(cell_indexers)

    def assign_latlon_coords(self) -> xr.Dataset | xr.DataArray:
        """Return a new Dataset or DataArray with new "latitude" and "longitude"
        coordinates representing the grid cell centers."""

        lon_data, lat_data = self.index.cell_centers()

        return self._obj.assign_coords(
            latitude=(self.index._dim, lat_data),
            longitude=(self.index._dim, lon_data),
        )

<<<<<<< HEAD
    @property
    def cell_ids(self):
        return self._obj[self._name]

    def cell_boundaries(self):
        boundaries = self.index.cell_boundaries()

        return xr.DataArray(
            boundaries, coords={self._name: self.cell_ids}, dims=self.cell_ids.dims
=======
    def cell_centers(self):
        lon_data, lat_data = self.index.cell_centers()

        return xr.Dataset(
            coords={
                "latitude": (self.index._dim, lat_data),
                "longitude": (self.index._dim, lon_data),
            }
>>>>>>> 49711037
        )<|MERGE_RESOLUTION|>--- conflicted
+++ resolved
@@ -95,17 +95,10 @@
             longitude=(self.index._dim, lon_data),
         )
 
-<<<<<<< HEAD
     @property
     def cell_ids(self):
         return self._obj[self._name]
 
-    def cell_boundaries(self):
-        boundaries = self.index.cell_boundaries()
-
-        return xr.DataArray(
-            boundaries, coords={self._name: self.cell_ids}, dims=self.cell_ids.dims
-=======
     def cell_centers(self):
         lon_data, lat_data = self.index.cell_centers()
 
@@ -114,5 +107,11 @@
                 "latitude": (self.index._dim, lat_data),
                 "longitude": (self.index._dim, lon_data),
             }
->>>>>>> 49711037
+        )
+
+    def cell_boundaries(self):
+        boundaries = self.index.cell_boundaries()
+
+        return xr.DataArray(
+            boundaries, coords={self._name: self.cell_ids}, dims=self.cell_ids.dims
         )