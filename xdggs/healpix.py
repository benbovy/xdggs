--- conflicted
+++ resolved
@@ -89,16 +89,17 @@
 
 @dataclass(frozen=True)
 class HealpixInfo(DGGSInfo):
-<<<<<<< HEAD
-    level: int
-=======
     """
     Grid information container for healpix grids.
 
     Parameters
     ----------
-    resolution : int
-        The resolution of the grid
+    level : int
+        Grid hierarchical level. A higher value corresponds to a finer grid resolution
+        with smaller cell areas. The number of cells covering the whole sphere usually
+        grows exponentially with increasing level values, ranging from 5-100 cells at
+        level 0 to millions or billions of cells at level 10+ (the exact numbers depends
+        on the specific grid).
     indexing_scheme : {"nested", "ring", "unique"}, default: "nested"
         The indexing scheme of the healpix grid.
 
@@ -107,9 +108,8 @@
             (:doc:`healpy <healpy:index>`) does not support it.
     """
 
-    resolution: int
-    """int : The resolution of the grid"""
->>>>>>> 65c4189a
+    level: int
+    """int : The hierarchical level of the grid"""
 
     indexing_scheme: Literal["nested", "ring", "unique"] = "nested"
     """int : The indexing scheme of the grid"""
@@ -132,12 +132,8 @@
 
     @property
     def nside(self: Self) -> int:
-<<<<<<< HEAD
+        """resolution as the healpy-compatible nside parameter"""
         return 2**self.level
-=======
-        """resolution as the healpy-compatible nside parameter"""
-        return 2**self.resolution
->>>>>>> 65c4189a
 
     @property
     def nest(self: Self) -> bool:
