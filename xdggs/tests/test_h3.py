import itertools

import numpy as np
import pytest
import shapely
import shapely.testing
import xarray as xr
from xarray.core.indexes import PandasIndex

from xdggs import h3
from xdggs.tests import geoarrow_to_shapely

# from the h3 gallery, at resolution 3
cell_ids = [
    np.array([0x832830FFFFFFFFF]),
    np.array([0x832831FFFFFFFFF, 0x832832FFFFFFFFF]),
    np.array([0x832833FFFFFFFFF, 0x832834FFFFFFFFF, 0x832835FFFFFFFFF]),
]
cell_centers = [
    np.array([[-122.19619676, 38.19320895]]),
    np.array([[-123.43390346, 38.63853196], [-121.00991811, 38.82387033]]),
    np.array(
        [
            [-122.2594399, 39.27846774],
            [-122.13425086, 37.09786649],
            [-123.35925909, 37.55231005],
        ]
    ),
]
dims = ["cells", "zones"]
levels = [1, 5, 15]
variable_names = ["cell_ids", "zonal_ids", "zone_ids"]

variables = [
    xr.Variable(dims[0], cell_ids[0], {"grid_name": "h3", "level": levels[0]}),
    xr.Variable(dims[1], cell_ids[0], {"grid_name": "h3", "level": levels[0]}),
    xr.Variable(dims[0], cell_ids[1], {"grid_name": "h3", "level": levels[1]}),
    xr.Variable(dims[1], cell_ids[2], {"grid_name": "h3", "level": levels[2]}),
]
variable_combinations = [
    (old, new) for old, new in itertools.product(variables, repeat=2)
]


class TestH3Info:

    @pytest.mark.parametrize(
        ["level", "error"],
        (
            (0, None),
            (1, None),
            (-1, ValueError("level must be an integer between")),
        ),
    )
    def test_init(self, level, error):
        if error is not None:
            with pytest.raises(type(error), match=str(error)):
                h3.H3Info(level=level)
            return

        actual = h3.H3Info(level=level)

        assert actual.level == level

    @pytest.mark.parametrize(
        ["mapping", "expected"],
        (
            ({"level": 0}, 0),
            ({"resolution": 1}, 1),
            ({"level": -1}, ValueError("level must be an integer between")),
        ),
    )
    def test_from_dict(self, mapping, expected):
        if isinstance(expected, Exception):
            with pytest.raises(type(expected), match=str(expected)):
                h3.H3Info.from_dict(mapping)
            return

        actual = h3.H3Info.from_dict(mapping)
        assert actual.level == expected

    def test_roundtrip(self):
        mapping = {"grid_name": "h3", "level": 0}

        grid = h3.H3Info.from_dict(mapping)
        actual = grid.to_dict()

        assert actual == mapping

    @pytest.mark.parametrize(
        ["cell_ids", "cell_centers"], list(zip(cell_ids, cell_centers))
    )
    def test_cell_ids2geographic(self, cell_ids, cell_centers):
        grid = h3.H3Info(level=3)

        actual = grid.cell_ids2geographic(cell_ids)
        expected = cell_centers.T

        assert isinstance(actual, tuple) and len(actual) == 2
        np.testing.assert_allclose(actual, expected)

    @pytest.mark.parametrize(
        ["cell_centers", "cell_ids"], list(zip(cell_centers, cell_ids))
    )
    def test_geographic2cell_ids(self, cell_centers, cell_ids):
        grid = h3.H3Info(level=3)

        actual = grid.geographic2cell_ids(
            lon=cell_centers[:, 0], lat=cell_centers[:, 1]
        )
        expected = cell_ids

        np.testing.assert_equal(actual, expected)

    @pytest.mark.parametrize(
        ["level", "cell_ids", "expected_coords"],
        (
            (
                1,
                np.array([0x81283FFFFFFFFFF]),
                np.array(
                    [
                        [
                            [-121.70715692, 36.5742183],
                            [-119.00228227, 40.57057179],
                            [-122.13483148, 44.05769081],
                            [-127.95866237, 43.41920841],
                            [-130.22263777, 39.44242422],
                            [-127.13810062, 36.07979648],
                            [-121.70715692, 36.5742183],
                        ]
                    ]
                ),
            ),
            (
                3,
                np.array([0x832831FFFFFFFFF, 0x832832FFFFFFFFF]),
                np.array(
                    [
                        [
                            [-122.99764068, 38.13012709],
                            [-122.63105838, 38.7055711],
                            [-123.06903465, 39.21268153],
                            [-123.87318668, 39.14165748],
                            [-124.23124622, 38.566387],
                            [-123.7937797, 38.06195413],
                            [-122.99764068, 38.13012709],
                        ],
                        [
                            [-120.57845933, 38.30365554],
                            [-120.19218037, 38.87491264],
                            [-120.62501818, 39.3938676],
                            [-121.44467346, 39.33890002],
                            [-121.82297225, 38.76738776],
                            [-121.38971139, 38.25108747],
                            [-120.57845933, 38.30365554],
                        ],
                    ]
                ),
            ),
            (
                2,
                np.array([0x822837FFFFFFFFF, 0x821987FFFFFFFFF, 0x82285FFFFFFFFFF]),
                np.array(
                    [
                        [
                            [-121.70715692, 36.5742183],
                            [-120.15030816, 37.77836118],
                            [-120.62501818, 39.3938676],
                            [-122.69909887, 39.78423084],
                            [-124.23124622, 38.566387],
                            [-123.71598552, 36.97229615],
                            [-121.70715692, 36.5742183],
                        ],
                        [
                            [-21.86089163, 59.14600883],
                            [-24.48971137, 58.33329382],
                            [-24.24608918, 56.81195076],
                            [-21.53679367, 56.10124011],
                            [-18.98719147, 56.88329845],
                            [-19.06702945, 58.40493644],
                            [-21.86089163, 59.14600883],
                        ],
                        [
                            [-132.06227559, 43.79453729],
                            [-130.64994419, 45.0396523],
                            [-131.29015942, 46.41694831],
                            [-133.36750995, 46.52708205],
                            [-134.72528083, 45.27804582],
                            [-134.06255972, 43.92295857],
                            [-132.06227559, 43.79453729],
                        ],
                    ]
                ),
            ),
        ),
    )
<<<<<<< HEAD
    def test_cell_boundaries(self, level, cell_ids, expected_coords):
=======
    @pytest.mark.parametrize("backend", ["shapely", "geoarrow"])
    def test_cell_boundaries(self, resolution, cell_ids, backend, expected_coords):
>>>>>>> 7d23af77
        expected = shapely.polygons(expected_coords)

        grid = h3.H3Info(level=level)

        backends = {"shapely": lambda arr: arr, "geoarrow": geoarrow_to_shapely}
        converter = backends[backend]

        actual = grid.cell_boundaries(cell_ids, backend=backend)

        shapely.testing.assert_geometries_equal(converter(actual), expected)


@pytest.mark.parametrize("level", levels)
@pytest.mark.parametrize("dim", dims)
@pytest.mark.parametrize("cell_ids", cell_ids)
def test_init(cell_ids, dim, level):
    grid = h3.H3Info(level)
    index = h3.H3Index(cell_ids, dim, grid)

    assert index._grid == grid
    assert index._dim == dim

    # TODO: how do we check the index, if at all?
    assert index._pd_index.dim == dim
    assert np.all(index._pd_index.index.values == cell_ids)


@pytest.mark.parametrize("level", levels)
def test_grid(level):
    grid = h3.H3Info(level)

    index = h3.H3Index([0], "cell_ids", grid)

    assert index.grid_info is grid


@pytest.mark.parametrize("variable", variables)
@pytest.mark.parametrize("variable_name", variable_names)
@pytest.mark.parametrize("options", [{}])
def test_from_variables(variable_name, variable, options):
    expected_level = variable.attrs["level"]

    variables = {variable_name: variable}
    index = h3.H3Index.from_variables(variables, options=options)

    assert index._grid.level == expected_level
    assert (index._dim,) == variable.dims

    # TODO: how do we check the index, if at all?
    assert (index._pd_index.dim,) == variable.dims
    assert np.all(index._pd_index.index.values == variable.data)


@pytest.mark.parametrize(["old_variable", "new_variable"], variable_combinations)
def test_replace(old_variable, new_variable):
    grid = h3.H3Info(level=old_variable.attrs["level"])
    index = h3.H3Index(
        cell_ids=old_variable.data,
        dim=old_variable.dims[0],
        grid_info=grid,
    )
    new_pandas_index = PandasIndex.from_variables(
        {"cell_ids": new_variable}, options={}
    )

    new_index = index._replace(new_pandas_index)

    assert new_index._grid == index._grid
    assert new_index._dim == index._dim
    assert new_index._pd_index == new_pandas_index


@pytest.mark.parametrize("max_width", [20, 50, 80, 120])
@pytest.mark.parametrize("level", levels)
def test_repr_inline(level, max_width):
    grid = h3.H3Info(level=level)
    index = h3.H3Index(cell_ids=[0], dim="cells", grid_info=grid)

    actual = index._repr_inline_(max_width)

    assert f"level={level}" in actual
    # ignore max_width for now
    # assert len(actual) <= max_width<|MERGE_RESOLUTION|>--- conflicted
+++ resolved
@@ -195,12 +195,8 @@
             ),
         ),
     )
-<<<<<<< HEAD
-    def test_cell_boundaries(self, level, cell_ids, expected_coords):
-=======
     @pytest.mark.parametrize("backend", ["shapely", "geoarrow"])
-    def test_cell_boundaries(self, resolution, cell_ids, backend, expected_coords):
->>>>>>> 7d23af77
+    def test_cell_boundaries(self, level, cell_ids, backend, expected_coords):
         expected = shapely.polygons(expected_coords)
 
         grid = h3.H3Info(level=level)
