--- conflicted
+++ resolved
@@ -40,12 +40,6 @@
     def to_dict(self: Self) -> dict[str, Any]:
         return {"grid_name": "h3", "resolution": self.resolution}
 
-<<<<<<< HEAD
-    def cell_boundaries(self, cell_ids):
-        wkb = cells_to_wkb_polygons(cell_ids, radians=False, link_cells=False)
-
-        return shapely.from_wkb(wkb)
-=======
     def cell_ids2geographic(
         self, cell_ids: np.ndarray
     ) -> tuple[np.ndarray, np.ndarray]:
@@ -53,7 +47,11 @@
 
     def geographic2cell_ids(self, lon, lat):
         return coordinates_to_cells(lat, lon, self.resolution, radians=False)
->>>>>>> 2e003f5f
+
+    def cell_boundaries(self, cell_ids):
+        wkb = cells_to_wkb_polygons(cell_ids, radians=False, link_cells=False)
+
+        return shapely.from_wkb(wkb)
 
 
 @register_dggs("h3")
