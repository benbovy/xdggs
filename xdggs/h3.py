import json
from collections.abc import Mapping
from dataclasses import dataclass
from typing import Any, ClassVar

try:
    from typing import Self
except ImportError:  # pragma: no cover
    from typing_extensions import Self

import numpy as np
import xarray as xr
from h3ronpy.arrow.vector import (
    cells_to_coordinates,
    cells_to_wkb_polygons,
    coordinates_to_cells,
)
from xarray.indexes import PandasIndex

from xdggs.grid import DGGSInfo, translate_parameters
from xdggs.index import DGGSIndex
from xdggs.itertools import identity
from xdggs.utils import _extract_cell_id_variable, register_dggs


def polygons_shapely(wkb):
    import shapely

    return shapely.from_wkb(wkb)


def polygons_geoarrow(wkb):
    import pyproj
    import shapely
    from arro3.core import list_array

    polygons = shapely.from_wkb(wkb)
    crs = pyproj.CRS.from_epsg(4326)

    geometry_type, coords, (ring_offsets, geom_offsets) = shapely.to_ragged_array(
        polygons
    )

    if geometry_type != shapely.GeometryType.POLYGON:
        raise ValueError(f"unsupported geometry type found: {geometry_type}")

    polygon_array = list_array(
        geom_offsets.astype("int32"), list_array(ring_offsets.astype("int32"), coords)
    )
    polygon_array_with_geo_meta = polygon_array.cast(
        polygon_array.field.with_metadata(
            {
                "ARROW:extension:name": "geoarrow.polygon",
                "ARROW:extension:metadata": json.dumps({"crs": crs.to_json_dict()}),
            }
        )
    )

    return polygon_array_with_geo_meta


@dataclass(frozen=True)
class H3Info(DGGSInfo):
<<<<<<< HEAD
    level: int
=======
    """
    Grid information container for h3 grids.

    Parameters
    ----------
    resolution : int
        The resolution of the grid
    """

    resolution: int
    """int : The resolution of the grid"""
>>>>>>> 65c4189a

    valid_parameters: ClassVar[dict[str, Any]] = {"level": range(16)}

    def __post_init__(self):
        if self.level not in self.valid_parameters["level"]:
            raise ValueError("level must be an integer between 0 and 15")

    @classmethod
    def from_dict(cls: type[Self], mapping: dict[str, Any]) -> Self:
<<<<<<< HEAD
        translations = {
            "resolution": ("level", identity),
        }

        params = translate_parameters(mapping, translations)
        return cls(**params)

    def to_dict(self: Self) -> dict[str, Any]:
        return {"grid_name": "h3", "level": self.level}
=======
        """construct a `H3Info` object from a mapping of attributes

        Parameters
        ----------
        mapping: mapping of str to any
            The attributes.

        Returns
        -------
        grid_info : H3Info
            The constructed grid info object.
        """

        params = {k: v for k, v in mapping.items() if k != "grid_name"}
        return cls(**params)

    def to_dict(self: Self) -> dict[str, Any]:
        """
        Dump the normalized grid parameters.

        Returns
        -------
        mapping : dict of str to any
            The normalized grid parameters.
        """
        return {"grid_name": "h3", "resolution": self.resolution}
>>>>>>> 65c4189a

    def cell_ids2geographic(
        self, cell_ids: np.ndarray
    ) -> tuple[np.ndarray, np.ndarray]:
        """
        Convert cell ids to geographic coordinates

        Parameters
        ----------
        cell_ids : array-like
            Array-like containing the cell ids.

        Returns
        -------
        lon : array-like
            The longitude coordinate values of the grid cells in degree
        lat : array-like
            The latitude coordinate values of the grid cells in degree
        """
        lat, lon = cells_to_coordinates(cell_ids, radians=False)

        return lon, lat

    def geographic2cell_ids(self, lon, lat):
<<<<<<< HEAD
        return coordinates_to_cells(lat, lon, self.level, radians=False)
=======
        """
        Convert cell ids to geographic coordinates

        This will perform a binning operation: any point within a grid cell will be assign
        that cell's ID.

        Parameters
        ----------
        lon : array-like
            The longitude coordinate values in degree
        lat : array-like
            The latitude coordinate values in degree

        Returns
        -------
        cell_ids : array-like
            Array-like containing the cell ids.
        """
        return coordinates_to_cells(lat, lon, self.resolution, radians=False)
>>>>>>> 65c4189a

    def cell_boundaries(self, cell_ids, backend="shapely"):
        """
        Derive cell boundary polygons from cell ids

        Parameters
        ----------
        cell_ids : array-like
            The cell ids.
        backend : {"shapely", "geoarrow"}, default: "shapely"
            The backend to convert to.

        Returns
        -------
        polygons : array-like
            The derived cell boundary polygons. The format differs based on the passed
            backend:

            - ``"shapely"``: return a array of :py:class:`shapely.Polygon` objects
            - ``"geoarrow"``: return a ``geoarrow`` array
        """
        # TODO: convert cell ids directly to geoarrow once h3ronpy supports it
        wkb = cells_to_wkb_polygons(cell_ids, radians=False, link_cells=False)

        backends = {
            "shapely": polygons_shapely,
            "geoarrow": polygons_geoarrow,
        }
        backend_func = backends.get(backend)
        if backend_func is None:
            raise ValueError("invalid backend: {backend!r}")
        return backend_func(wkb)


@register_dggs("h3")
class H3Index(DGGSIndex):
    _grid: DGGSInfo

    def __init__(
        self,
        cell_ids: Any | PandasIndex,
        dim: str,
        grid_info: DGGSInfo,
    ):
        super().__init__(cell_ids, dim, grid_info)

    @classmethod
    def from_variables(
        cls: type["H3Index"],
        variables: Mapping[Any, xr.Variable],
        *,
        options: Mapping[str, Any],
    ) -> "H3Index":
        _, var, dim = _extract_cell_id_variable(variables)

        grid_info = H3Info.from_dict(var.attrs | options)

        return cls(var.data, dim, grid_info)

    @property
    def grid_info(self) -> H3Info:
        return self._grid

    def _replace(self, new_pd_index: PandasIndex):
        return type(self)(new_pd_index, self._dim, self._grid)

    def _repr_inline_(self, max_width: int):
        return f"H3Index(level={self._grid.level})"<|MERGE_RESOLUTION|>--- conflicted
+++ resolved
@@ -61,21 +61,21 @@
 
 @dataclass(frozen=True)
 class H3Info(DGGSInfo):
-<<<<<<< HEAD
-    level: int
-=======
     """
     Grid information container for h3 grids.
 
     Parameters
     ----------
-    resolution : int
-        The resolution of the grid
+    level : int
+        Grid hierarchical level. A higher value corresponds to a finer grid resolution
+        with smaller cell areas. The number of cells covering the whole sphere usually
+        grows exponentially with increasing level values, ranging from 5-100 cells at
+        level 0 to millions or billions of cells at level 10+ (the exact numbers depends
+        on the specific grid).
     """
 
-    resolution: int
-    """int : The resolution of the grid"""
->>>>>>> 65c4189a
+    level: int
+    """int : The hierarchical level of the grid"""
 
     valid_parameters: ClassVar[dict[str, Any]] = {"level": range(16)}
 
@@ -85,7 +85,18 @@
 
     @classmethod
     def from_dict(cls: type[Self], mapping: dict[str, Any]) -> Self:
-<<<<<<< HEAD
+        """construct a `H3Info` object from a mapping of attributes
+
+        Parameters
+        ----------
+        mapping: mapping of str to any
+            The attributes.
+
+        Returns
+        -------
+        grid_info : H3Info
+            The constructed grid info object.
+        """
         translations = {
             "resolution": ("level", identity),
         }
@@ -94,25 +105,6 @@
         return cls(**params)
 
     def to_dict(self: Self) -> dict[str, Any]:
-        return {"grid_name": "h3", "level": self.level}
-=======
-        """construct a `H3Info` object from a mapping of attributes
-
-        Parameters
-        ----------
-        mapping: mapping of str to any
-            The attributes.
-
-        Returns
-        -------
-        grid_info : H3Info
-            The constructed grid info object.
-        """
-
-        params = {k: v for k, v in mapping.items() if k != "grid_name"}
-        return cls(**params)
-
-    def to_dict(self: Self) -> dict[str, Any]:
         """
         Dump the normalized grid parameters.
 
@@ -121,8 +113,7 @@
         mapping : dict of str to any
             The normalized grid parameters.
         """
-        return {"grid_name": "h3", "resolution": self.resolution}
->>>>>>> 65c4189a
+        return {"grid_name": "h3", "level": self.level}
 
     def cell_ids2geographic(
         self, cell_ids: np.ndarray
@@ -147,9 +138,6 @@
         return lon, lat
 
     def geographic2cell_ids(self, lon, lat):
-<<<<<<< HEAD
-        return coordinates_to_cells(lat, lon, self.level, radians=False)
-=======
         """
         Convert cell ids to geographic coordinates
 
@@ -168,8 +156,7 @@
         cell_ids : array-like
             Array-like containing the cell ids.
         """
-        return coordinates_to_cells(lat, lon, self.resolution, radians=False)
->>>>>>> 65c4189a
+        return coordinates_to_cells(lat, lon, self.level, radians=False)
 
     def cell_boundaries(self, cell_ids, backend="shapely"):
         """
