--- conflicted
+++ resolved
@@ -57,7 +57,7 @@
   },
   {
    "cell_type": "markdown",
-   "id": "92ae2b2d-e5a0-4762-bb6b-9c22334d77dd",
+   "id": "4",
    "metadata": {},
    "source": [
     "## properties"
@@ -65,7 +65,7 @@
   },
   {
    "cell_type": "markdown",
-   "id": "8dbea6f2-ac19-4f84-b57d-e74520ef377a",
+   "id": "5",
    "metadata": {},
    "source": [
     "cell boundaries"
@@ -74,11 +74,7 @@
   {
    "cell_type": "code",
    "execution_count": null,
-<<<<<<< HEAD
-   "id": "98102502-aca1-44a2-b8c7-035d0c65a50f",
-=======
-   "id": "4",
->>>>>>> 3b01c819
+   "id": "6",
    "metadata": {},
    "outputs": [],
    "source": [
@@ -89,7 +85,7 @@
   {
    "cell_type": "code",
    "execution_count": null,
-   "id": "0b7a340a-e29b-42cd-b9cd-098fe1a29d20",
+   "id": "7",
    "metadata": {},
    "outputs": [],
    "source": [
@@ -99,7 +95,7 @@
   {
    "cell_type": "code",
    "execution_count": null,
-   "id": "c22c2b85-d018-4b6b-bde1-65cdd4921093",
+   "id": "8",
    "metadata": {},
    "outputs": [],
    "source": [
@@ -115,7 +111,7 @@
   {
    "cell_type": "code",
    "execution_count": null,
-   "id": "28278de9-ec6b-40ec-9014-63f60191e0f0",
+   "id": "9",
    "metadata": {},
    "outputs": [],
    "source": [
@@ -124,7 +120,7 @@
   },
   {
    "cell_type": "markdown",
-   "id": "b9de1f6b-bd9a-4b09-a74b-9d3fb2178700",
+   "id": "10",
    "metadata": {},
    "source": [
     "## selection"
@@ -132,7 +128,7 @@
   },
   {
    "cell_type": "markdown",
-   "id": "9a4d76aa-a177-41e2-9c72-1f59bf5249fd",
+   "id": "11",
    "metadata": {},
    "source": [
     "by cell id"
@@ -141,7 +137,7 @@
   {
    "cell_type": "code",
    "execution_count": null,
-   "id": "5",
+   "id": "12",
    "metadata": {},
    "outputs": [],
    "source": [
@@ -150,7 +146,7 @@
   },
   {
    "cell_type": "markdown",
-   "id": "e11ff171-b113-4e29-9589-027f9fc51544",
+   "id": "13",
    "metadata": {},
    "source": [
     "by lat / lon coordinates"
@@ -159,7 +155,7 @@
   {
    "cell_type": "code",
    "execution_count": null,
-   "id": "6",
+   "id": "14",
    "metadata": {},
    "outputs": [],
    "source": [
@@ -168,7 +164,7 @@
   },
   {
    "cell_type": "markdown",
-   "id": "efcd19cc-e09e-4075-999e-dc8b71fd564c",
+   "id": "15",
    "metadata": {},
    "source": [
     "## assignment"
@@ -177,7 +173,7 @@
   {
    "cell_type": "code",
    "execution_count": null,
-   "id": "7",
+   "id": "16",
    "metadata": {},
    "outputs": [],
    "source": [
@@ -188,7 +184,7 @@
   {
    "cell_type": "code",
    "execution_count": null,
-   "id": "8",
+   "id": "17",
    "metadata": {},
    "outputs": [],
    "source": [
@@ -199,7 +195,7 @@
   {
    "cell_type": "code",
    "execution_count": null,
-   "id": "9",
+   "id": "18",
    "metadata": {},
    "outputs": [],
    "source": [
