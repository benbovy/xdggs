[build-system]
requires = ["setuptools>=61.0", "setuptools_scm[toml]>=6.2"]
build-backend = "setuptools.build_meta"

[tool.setuptools_scm]
fallback_version = "9999"

[tool.setuptools.packages.find]
include = [
  "xdggs",
  "xdggs.*",
]

[project]
name = "xdggs"
dynamic = ["version"]
authors = [
  { name = "Benoît Bovy" },
  { name = "Justus Magin" },
]
maintainers = [
  { name = "xdggs contributors" },
]
license = { text = "Apache-2.0" }
description = "Xarray extension for DGGS"
keywords = ["DGGS", "xarray", "GIS"]
readme = "Readme.md"
classifiers = [
  "Intended Audience :: Science/Research",
  "License :: OSI Approved :: Apache Software License",
  "Operating System :: OS Independent",
  "Programming Language :: Python :: 3",
  "Programming Language :: Python :: 3.10",
  "Programming Language :: Python :: 3.11",
  "Programming Language :: Python :: 3.12",
  "Topic :: Scientific/Engineering :: GIS",
]
requires-python = ">=3.10"
dependencies = [
  "xarray",
  "cdshealpix",
  "h3ronpy",
  "typing-extensions",
  "lonboard>=0.9.3",
  "pyproj>=3.3",
  "matplotlib",
  "arro3-core>=0.4.0",
  "pooch",
]

[project.urls]
Documentation = "https://xdggs.readthedocs.io"
Repository = "https://github.com/xarray-contrib/xdggs"

[tool.ruff]
target-version = "py310"
builtins = ["ellipsis"]
exclude = [
  ".git",
  ".eggs",
  "build",
  "dist",
  "__pycache__",
]
line-length = 100

[tool.ruff.lint]
# E402: module level import not at top of file
# E501: line too long - let black worry about that
# E731: do not assign a lambda expression, use a def
ignore = [
  "E402",
  "E501",
  "E731",
]
select = [
  "F",   # Pyflakes
  "E",   # Pycodestyle
  "I",   # isort
  "UP",  # Pyupgrade
  "TID", # flake8-tidy-imports
  "W",
]
extend-safe-fixes = [
  "TID252", # absolute imports
]
fixable = ["I", "TID252"]

[tool.ruff.lint.isort]
known-first-party = ["xdggs"]
<<<<<<< HEAD
known-third-party=[
    "xarray",
    "cdshealpix",
    "astropy",
    "h3ronpy",
=======
known-third-party = [
  "xarray",
  "healpy",
  "h3ronpy",
>>>>>>> 6d238cb2
]

[tool.ruff.lint.flake8-tidy-imports]
# Disallow all relative imports.
ban-relative-imports = "all"

[tool.coverage.run]
source = ["xdggs"]
branch = true

[tool.coverage.report]
show_missing = true
exclude_lines = ["pragma: no cover", "if TYPE_CHECKING"]

[tool.pytest.ini_options]
filterwarnings = [
  "error:::xdggs.*",
]<|MERGE_RESOLUTION|>--- conflicted
+++ resolved
@@ -88,18 +88,11 @@
 
 [tool.ruff.lint.isort]
 known-first-party = ["xdggs"]
-<<<<<<< HEAD
-known-third-party=[
-    "xarray",
-    "cdshealpix",
-    "astropy",
-    "h3ronpy",
-=======
 known-third-party = [
   "xarray",
-  "healpy",
+  "cdshealpix",
+  "astropy",
   "h3ronpy",
->>>>>>> 6d238cb2
 ]
 
 [tool.ruff.lint.flake8-tidy-imports]
